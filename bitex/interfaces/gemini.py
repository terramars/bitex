--- conflicted
+++ resolved
@@ -9,10 +9,7 @@
 
 # Import Homebrew
 from bitex.api.REST.rest import GeminiREST
-<<<<<<< HEAD
-=======
 from bitex.api.WSS.gemini import GeminiWSS
->>>>>>> 8a2192bd
 from bitex.utils import return_api_response
 from bitex.formatters.gemini import GmniFormatter as fmt
 
