from bitex.interfaces import Kraken, Bitfinex, Bitstamp, CCEX, Coincheck
from bitex.interfaces import Cryptopia, Gemini, ItBit, OKCoin, RockTradingLtd
from bitex.interfaces import Yunbi, Bittrex, Poloniex, Quoine, QuadrigaCX
<<<<<<< HEAD
from bitex.interfaces import Vaultoro, HitBtc, Bter, GDAX
=======
from bitex.interfaces import Vaultoro, HitBtc, Bter, GDAX
>>>>>>> 8a2192bd
<|MERGE_RESOLUTION|>--- conflicted
+++ resolved
@@ -1,8 +1,4 @@
 from bitex.interfaces import Kraken, Bitfinex, Bitstamp, CCEX, Coincheck
 from bitex.interfaces import Cryptopia, Gemini, ItBit, OKCoin, RockTradingLtd
 from bitex.interfaces import Yunbi, Bittrex, Poloniex, Quoine, QuadrigaCX
-<<<<<<< HEAD
-from bitex.interfaces import Vaultoro, HitBtc, Bter, GDAX
-=======
-from bitex.interfaces import Vaultoro, HitBtc, Bter, GDAX
->>>>>>> 8a2192bd
+from bitex.interfaces import Vaultoro, HitBtc, Bter, GDAX